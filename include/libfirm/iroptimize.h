/*
 * Copyright (C) 1995-2010 University of Karlsruhe.  All right reserved.
 *
 * This file is part of libFirm.
 *
 * This file may be distributed and/or modified under the terms of the
 * GNU General Public License version 2 as published by the Free Software
 * Foundation and appearing in the file LICENSE.GPL included in the
 * packaging of this file.
 *
 * Licensees holding valid libFirm Professional Edition licenses may use
 * this file in accordance with the libFirm Commercial License.
 * Agreement provided with the Software.
 *
 * This file is provided AS IS with NO WARRANTY OF ANY KIND, INCLUDING THE
 * WARRANTY OF DESIGN, MERCHANTABILITY AND FITNESS FOR A PARTICULAR
 * PURPOSE.
 */

/**
 * @file
 * @brief   Available Optimisations of libFirm.
 * @version $Id$
 */
#ifndef FIRM_IROPTIMIZE_H
#define FIRM_IROPTIMIZE_H

#include "firm_types.h"
#include "nodeops.h"
#include "begin.h"

/**
 * Control flow optimization.
 *
 * Removes empty blocks doing if simplifications and loop simplifications.
 * A block is empty if it contains only a Jmp node and Phi nodes.
 * Merges single entry single exit blocks with their predecessor
 * and propagates dead control flow by calling equivalent_node().
 * Independent of compiler flag it removes Tuples from cf edges,
 * Bad predecessors from Blocks and Phis, and unnecessary predecessors of End.
 * Destroys backedge information.
 *
 * @bug Chokes on Id nodes if called in a certain order with other
 *      optimizations.  Call local_optimize_graph() before to remove
 *      Ids.
 */
FIRM_API void optimize_cf(ir_graph *irg);

/**
 * Creates an ir_graph pass for optimize_cf().
 *
 * @param name     the name of this pass or NULL
 *
 * @return  the newly created ir_graph pass
 */
FIRM_API ir_graph_pass_t *optimize_cf_pass(const char *name);

/**
 * Perform path-sensitive jump threading on the given graph.
 *
 * @param irg  the graph
 */
FIRM_API void opt_jumpthreading(ir_graph* irg);

/**
 * Creates an ir_graph pass for opt_jumpthreading().
 *
 * @param name     the name of this pass or NULL
 *
 * @return  the newly created ir_graph pass
 */
FIRM_API ir_graph_pass_t *opt_jumpthreading_pass(const char *name);

/**
 * Try to simplify boolean expression in the given ir graph.
 * eg. x < 5 && x < 6 becomes x < 5
 *
 * @param irg  the graph
 */
FIRM_API void opt_bool(ir_graph *irg);

/**
 * Creates an ir_graph pass for opt_bool().
 *
 * @param name     the name of this pass or NULL
 *
 * @return  the newly created ir_graph pass
 */
FIRM_API ir_graph_pass_t *opt_bool_pass(const char *name);

/**
 * Try to reduce the number of conv nodes in the given ir graph.
 *
 * @param irg  the graph
 *
 * @return non-zero if the optimization could be applied, 0 else
 */
FIRM_API int conv_opt(ir_graph *irg);

/**
 * Creates an ir_graph pass for conv_opt().
 *
 * @param name     the name of this pass or NULL
 *
 * @return  the newly created ir_graph pass
 */
FIRM_API ir_graph_pass_t *conv_opt_pass(const char *name);

/**
 * A callback that checks whether a entity is an allocation
 * routine.
 */
typedef int (*check_alloc_entity_func)(ir_entity *ent);

/**
 * Do simple and fast escape analysis for one graph.
 *
 * @param irg       the graph
 * @param callback  a callback function to check whether a
 *                  given entity is a allocation call
 */
FIRM_API void escape_enalysis_irg(ir_graph *irg,
                                  check_alloc_entity_func callback);

/**
 * Do simple and fast escape analysis for all graphs.
 *
 * This optimization implements a simple and fast but inexact
 * escape analysis. Some addresses might be marked as 'escaped' even
 * if they are not.
 * The advantage is a low memory footprint and fast speed.
 *
 * @param run_scalar_replace  if this flag in non-zero, scalar
 *                            replacement optimization is run on graphs with removed
 *                            allocation
 * @param callback            a callback function to check whether a
 *                            given entity is a allocation call
 *
 * This optimization removes allocation which are not used (rare) and replace
 * allocation that can be proved dead at the end of the graph which stack variables.
 *
 * The creation of stack variable allows scalar replacement to be run only
 * on those graphs that have been changed.
 *
 * This is most effective on Java where no other stack variables exists.
 */
FIRM_API void escape_analysis(int run_scalar_replace,
                              check_alloc_entity_func callback);

/**
 * Optimize function calls by handling const functions.
 *
 * This optimization first detects all "const functions", i.e.,
 * IR graphs that neither read nor write memory (and hence did
 * not create exceptions, as these use memory in Firm).
 *
 * The result of calls to such functions depends only on its
 * arguments, hence those calls are no more pinned.
 *
 * This is a rather strong criteria, so do not expect that a
 * lot of functions will be found. Moreover, all of them might
 * already be inlined if inlining is activated.
 * Anyway, it might be good for handling builtin's
 * even if the later read/write memory (but we know how).
 *
 * This optimizations read the irg_const_function property of
 * entities and and sets the irg_const_function property of
 * graphs.
 *
 * If callee information is valid, we also optimize polymorphic Calls.
 */
FIRM_API void optimize_funccalls(void);

/**
 * Creates an ir_prog pass for optimize_funccalls().
 *
 * @param name       the name of this pass or NULL
 * @return  the newly created ir_prog pass
 */
FIRM_API ir_prog_pass_t *optimize_funccalls_pass(const char *name);

/**
 * Does Partial Redundancy Elimination combined with
 * Global Value Numbering.
 * Can be used to replace place_code() completely.
 *
 * Based on VanDrunen and Hosking 2004.
 *
 * @param irg  the graph
 */
FIRM_API void do_gvn_pre(ir_graph *irg);

/**
 * Creates an ir_graph pass for do_gvn_pre().
 *
 * @param name     the name of this pass or NULL
 *
 * @return  the newly created ir_graph pass
 */
FIRM_API ir_graph_pass_t *do_gvn_pre_pass(const char *name);

/**
 * This function is called to evaluate, if a
 * mux(@p sel, @p mux_false, @p mux_true) should be built for the current
 * architecture.
 * If it returns non-zero, a mux is created, else the code
 * is not modified.
 * @param sel        A selector of a Cond.
 * @param phi_list   phi node to be converted
 * @param i          First data predecessor involved in if conversion
 * @param j          Second data predecessor involved in if conversion
 */
typedef int (*arch_allow_ifconv_func)(ir_node *sel, ir_node *mux_false,
                                      ir_node *mux_true);

/**
 * Perform If conversion on a graph.
 *
 * @param irg The graph.
 *
 * Cannot handle blocks with Bad control predecessors, so call it after control
 * flow optimization.
 */
FIRM_API void opt_if_conv(ir_graph *irg);

/**
 * Creates an ir_graph pass for opt_if_conv().
 *
 * @param name     the name of this pass or NULL
 *
 * @return  the newly created ir_graph pass
 */
FIRM_API ir_graph_pass_t *opt_if_conv_pass(const char *name);

/**
 * Tries to reduce dependencies for memory nodes where possible by parallelizing
 * them and synchronizing with Sync nodes
 * @param irg   the graph where memory operations should be parallelized
 */
FIRM_API void opt_parallelize_mem(ir_graph *irg);

/**
 * Creates an ir_graph pass for opt_sync().
 *
 * @param name     the name of this pass or NULL
 *
 * @return  the newly created ir_graph pass
 */
FIRM_API ir_graph_pass_t *opt_parallelize_mem_pass(const char *name);

/*
 * Check if we can replace the load by a given const from
 * the const code irg.
 *
 * @param load   the load to replace
 * @param c      the constant
 *
 * @return in the modes match or can be transformed using a reinterpret cast
 *         returns a copy of the constant (possibly Conv'ed) on the
 *         current_ir_graph
 */
FIRM_API ir_node *can_replace_load_by_const(const ir_node *load, ir_node *c);

/**
 * Load/Store optimization.
 *
 * Removes redundant non-volatile Loads and Stores.
 * May introduce Bad nodes if exceptional control flow
 * is removed. The following cases are optimized:
 *
 * Load without result: A Load which has only a memory use
 *   is removed.
 *
 * Load after Store: A Load after a Store is removed, if
 *   the Load doesn't have an exception handler OR is in
 *   the same block as the Store.
 *
 * Load after Load: A Load after a Load is removed, if the
 *   Load doesn't have an exception handler OR is in the
 *   same block as the previous Load.
 *
 * Store before Store: A Store immediately before another
 *   Store in the same block is removed, if the Store doesn't
 *   have an exception handler.
 *
 * Store after Load: A Store after a Load is removed, if the
 *   Store doesn't have an exception handler.
 *
 * @return non-zero if the optimization could be applied, 0 else
 */
FIRM_API int optimize_load_store(ir_graph *irg);

/**
 * Creates an ir_graph pass for optimize_load_store().
 *
 * @param name     the name of this pass or NULL
 *
 * @return  the newly created ir_graph pass
 */
FIRM_API ir_graph_pass_t *optimize_load_store_pass(const char *name);

/**
 * New experimental alternative to optimize_load_store.
 * Based on a dataflow analysis, so load/stores are moved out of loops
 * where possible
 */
FIRM_API int opt_ldst(ir_graph *irg);

/**
 * Creates an ir_graph pass for opt_ldst().
 *
 * @param name     the name of this pass or NULL
 *
 * @return  the newly created ir_graph pass
 */
FIRM_API ir_graph_pass_t *opt_ldst_pass(const char *name);

/**
 * Optimize loops by peeling or unrolling them if beneficial.
 *
 * @param irg  The graph whose loops will be processed
 *
 * This function did not change the graph, only its frame type.
 * The layout state of the frame type will be set to layout_undefined
 * if entities were removed.
 */
FIRM_API void loop_optimization(ir_graph *irg);

/**
 * Optimize the frame type of an irg by removing
 * never touched entities.
 *
 * @param irg  The graph whose frame type will be optimized
 *
 * This function did not change the graph, only its frame type.
 * The layout state of the frame type will be set to layout_undefined
 * if entities were removed.
 */
FIRM_API void opt_frame_irg(ir_graph *irg);

/**
 * Creates an ir_graph pass for opt_frame_irg().
 *
 * @param name     the name of this pass or NULL
 *
 * @return  the newly created ir_graph pass
 */
FIRM_API ir_graph_pass_t *opt_frame_irg_pass(const char *name);

/** Possible flags for the Operator Scalar Replacement. */
typedef enum osr_flags {
	osr_flag_none               = 0,  /**< no additional flags */
	osr_flag_lftr_with_ov_check = 1,  /**< do linear function test replacement
	                                       only if no overflow can occur. */
	osr_flag_ignore_x86_shift   = 2,  /**< ignore Multiplications by 2, 4, 8 */
	osr_flag_keep_reg_pressure  = 4   /**< do NOT increase register pressure by introducing new
	                                       induction variables. */
} osr_flags;

/* FirmJNI cannot handle identical enum values... */

/** default setting */
#define osr_flag_default osr_flag_lftr_with_ov_check

/**
 * Do the Operator Scalar Replacement optimization and linear
 * function test replacement for loop control.
 * Can be switched off using the set_opt_strength_red() flag.
 * In that case, only remove_phi_cycles() is executed.
 *
 * @param irg    the graph which should be optimized
 * @param flags  set of osr_flags
 *
 * The linear function replacement test is controlled by the flags.
 * If the osr_flag_lftr_with_ov_check is set, the replacement is only
 * done if do overflow can occur.
 * Otherwise it is ALWAYS done which might be insecure.
 *
 * For instance:
 *
 * for (i = 0; i < 100; ++i)
 *
 * might be replaced by
 *
 * for (i = 0; i < 400; i += 4)
 *
 * But
 *
 * for (i = 0; i < 0x7FFFFFFF; ++i)
 *
 * will not be replaced by
 *
 * for (i = 0; i < 0xFFFFFFFC; i += 4)
 *
 * because of overflow.
 *
 * More bad cases:
 *
 * for (i = 0; i <= 0xF; ++i)
 *
 * will NOT be transformed into
 *
 * for (i = 0xFFFFFFF0; i <= 0xFFFFFFFF; ++i)
 *
 * although here is no direct overflow. The OV occurs when the ++i
 * is executed (and would created an endless loop here!).
 *
 * For the same reason, a loop
 *
 * for (i = 0; i <= 9; i += x)
 *
 * will NOT be transformed because we cannot estimate whether an overflow
 * might happen adding x.
 *
 * Note that i < a + 400 is also not possible with the current implementation
 * although this might be allowed by other compilers...
 *
 * Note further that tests for equality can be handled some simpler (but are not
 * implemented yet).
 *
 * This algorithm destroys the link field of nodes.
 */
FIRM_API void opt_osr(ir_graph *irg, unsigned flags);

/**
 * Creates an ir_graph pass for remove_phi_cycles().
 *
 * @param name     the name of this pass or NULL
 * @param flags    set of osr_flags
 *
 * @return  the newly created ir_graph pass
 */
FIRM_API ir_graph_pass_t *opt_osr_pass(const char *name, unsigned flags);

/**
 * Removes useless Phi cycles, i.e cycles of Phi nodes with only one
 * non-Phi node.
 * This is automatically done in opt_osr(), so there is no need to call it
 * additionally.
 *
 * @param irg    the graph which should be optimized
 *
 * This algorithm destroys the link field of nodes.
 */
FIRM_API void remove_phi_cycles(ir_graph *irg);

/**
 * Creates an ir_graph pass for remove_phi_cycles().
 *
 * @param name     the name of this pass or NULL
 *
 * @return  the newly created ir_graph pass
 */
FIRM_API ir_graph_pass_t *remove_phi_cycles_pass(const char *name);


/** A default threshold. */
#define DEFAULT_CLONE_THRESHOLD 20

/**
 * Do procedure cloning. Evaluate a heuristic weight for every
 * Call(..., Const, ...). If the weight is bigger than threshold,
 * clone the entity and fix the calls.
 *
 * @param threshold   the threshold for cloning
 *
 * The threshold is an estimation of how many instructions are saved
 * when executing a cloned method. If threshold is 0.0, every possible
 * call is cloned.
 */
FIRM_API void proc_cloning(float threshold);

/**
 * Creates an ir_prog pass for proc_cloning().
 *
 * @param name        the name of this pass or NULL
 * @param threshold   the threshold for cloning
 *
 * @return  the newly created ir_prog pass
 */
FIRM_API ir_prog_pass_t *proc_cloning_pass(const char *name, float threshold);

/**
 * Reassociation.
 *
 * Applies Reassociation rules to integer expressions.
 * Beware: Works only if integer overflow might be ignored, as for C, Java
 * and for address expression.
 * Works only if Constant folding is activated.
 *
 * Uses loop information to detect loop-invariant (i.e. contant
 * inside the loop) values.
 *
 * See Muchnik 12.3.1 Algebraic Simplification and Reassociation of
 * Addressing Expressions.
 *
 * @return non-zero if the optimization could be applied, 0 else
 */
FIRM_API int optimize_reassociation(ir_graph *irg);

/**
 * Creates an ir_graph pass for optimize_reassociation().
 *
 * @param name     the name of this pass or NULL
 *
 * @return  the newly created ir_graph pass
 */
FIRM_API ir_graph_pass_t *optimize_reassociation_pass(const char *name);

/**
 * Normalize the Returns of a graph by creating a new End block
 * with One Return(Phi).
 * This is the preferred input for the if-conversion.
 *
 * In pseudocode, it means:
 *
 * if (a)
 *   return b;
 * else
 *   return c;
 *
 * is transformed into
 *
 * if (a)
 *   res = b;
 * else
 *   res = c;
 * return res;
 */
FIRM_API void normalize_one_return(ir_graph *irg);

/**
 * Creates an ir_graph pass for normalize_one_return().
 *
 * @param name     the name of this pass or NULL
 *
 * @return  the newly created ir_graph pass
 */
FIRM_API ir_graph_pass_t *normalize_one_return_pass(const char *name);

/**
 * Normalize the Returns of a graph by moving
 * the Returns upwards as much as possible.
 * This might be preferred for code generation.
 *
 * In pseudocode, it means:
 *
 * if (a)
 *   res = b;
 * else
 *   res = c;
 * return res;
 *
 * is transformed into
 *
 * if (a)
 *   return b;
 * else
 *   return c;
 */
FIRM_API void normalize_n_returns(ir_graph *irg);

/**
 * Creates an ir_graph pass for normalize_n_returns().
 *
 * @param name     the name of this pass or NULL
 *
 * @return  the newly created ir_graph pass
 */
FIRM_API ir_graph_pass_t *normalize_n_returns_pass(const char *name);

/**
 * Do the scalar replacement optimization.
 * Replace local compound entities (like structures and arrays)
 * with atomic values if possible. Does not handle classes yet.
 *
 * @param irg  the graph which should be optimized
 *
 * @return non-zero, if at least one entity was replaced
 */
FIRM_API int scalar_replacement_opt(ir_graph *irg);

/**
 * Creates an ir_graph pass for scalar_replacement_opt().
 *
 * @param name     the name of this pass or NULL
 *
 * @return  the newly created ir_graph pass
 */
FIRM_API ir_graph_pass_t *scalar_replacement_opt_pass(const char *name);

/**
 * Optimizes tail-recursion calls by converting them into loops.
 * Depends on the flag opt_tail_recursion.
 * Currently supports the following forms:
 *  - return func();
 *  - return x + func();
 *  - return func() - x;
 *  - return x * func();
 *  - return -func();
 *
 * Does not work for Calls that use the exception stuff.
 *
 * @param irg   the graph to be optimized
 *
 * @return non-zero if the optimization could be applied, 0 else
 */
FIRM_API int opt_tail_rec_irg(ir_graph *irg);

/**
 * Creates an ir_graph pass for opt_tail_rec_irg().
 *
 * @param name     the name of this pass or NULL
 *
 * @return  the newly created ir_graph pass
 */
FIRM_API ir_graph_pass_t *opt_tail_rec_irg_pass(const char *name);

/**
 * Optimize tail-recursion calls for all IR-Graphs.
 * Can currently handle:
 * - direct return value, i.e. return func().
 * - additive return value, i.e. return x +/- func()
 * - multiplicative return value, i.e. return x * func() or return -func()
 *
 * The current implementation must be run before optimize_funccalls(),
 * because it expects the memory edges pointing to calls, which might be
 * removed by optimize_funccalls().
 */
FIRM_API void opt_tail_recursion(void);

/**
 * Creates an ir_prog pass for opt_tail_recursion().
 *
 * @param name     the name of this pass or NULL
 *
 * @return  the newly created ir_prog pass
 */
FIRM_API ir_prog_pass_t *opt_tail_recursion_pass(const char *name);

/** This is the type for a method, that returns a pointer type to
 *  tp.  This is needed in the normalization. */
typedef ir_type *(*gen_pointer_type_to_func)(ir_type *tp);

/**  Insert Casts so that class type casts conform exactly with the type hierarchy.
 *
 *  Formulated in Java, this achieves the following:
 *
 *  For a class hierarchy
 *    class A {}
 *    class B extends A {}
 *    class C extends B {}
 *  we transforms a cast
 *    (A)new C()
 *  to
 *    (A)((B)new C()).
 *
 *  The algorithm works for Casts with class types, but also for Casts
 *  with all pointer types that point (over several indirections,
 *  i.e. ***A) to a class type.  Normalizes all graphs.  Computes type
 *  information (@see irtypeinfo.h) if not available.
 *  Invalidates trout information as new casts are generated.
 *
 *  @param gppt_fct A function that returns a pointer type that points
 *    to the type given as argument.  If this parameter is NULL, a default
 *    function is used that either uses trout information or performs a O(n)
 *    search to find an existing pointer type.  If it can not find a type,
 *    generates a pointer type with mode_P_mach and suffix "cc_ptr_tp".
 */
FIRM_API void normalize_irp_class_casts(gen_pointer_type_to_func gppt_fct);

/**  Insert Casts so that class type casts conform exactly with the type hierarchy
 *   in given graph.
 *
 *   For more details see normalize_irp_class_casts().
 *
 *  This transformation requires that type information is computed. @see irtypeinfo.h.
 */
FIRM_API void normalize_irg_class_casts(ir_graph *irg,
                                        gen_pointer_type_to_func gppt_fct);

/** Optimize casting between class types.
 *
 *    class A { m(); }
 *    class B extends A { }
 *    class C extends B {}
 *  Performs the following transformations:
 *    C c = (C)(B)(A)(B)new C()  --> C c = (C)(B)newC() --> C c = new C()
 *    (Optimizing downcasts as A a = (A)(B)(new A()) --> A a = new A() can
 *     be suppressed by setting the flag opt_suppress_downcast_optimization.
 *     Downcasting A to B might cause an exception.  It is not clear
 *     whether this is modeled by the Firm Cast node, as it has no exception
 *     outputs.);
 *  If there is inh_m() that overwrites m() in B:
 *    ((A) new B()).m()  --> (new B()).inh_m()
 *  Phi((A)x, (A)y)  --> (A) Phi (x, y)  if (A) is an upcast.
 *
 *  Computes type information if not available. @see irtypeinfo.h.
 *  Typeinformation is valid after optimization.
 *  Invalidates trout information.
 */
FIRM_API void optimize_class_casts(void);

/**
 * CLiff Click's combo algorithm from
 *   "Combining Analyses, combining Optimizations".
 *
 * Does conditional constant propagation, unreachable code elimination and
 * optimistic global value numbering at once.
 *
 * @param irg  the graph to run on
 */
FIRM_API void combo(ir_graph *irg);

/**
 * Creates an ir_graph pass for combo.
 *
 * @param name     the name of this pass or NULL
 *
 * @return  the newly created ir_graph pass
 */
FIRM_API ir_graph_pass_t *combo_pass(const char *name);

/**
 * Inlines all small methods at call sites where the called address comes
 * from a SymConst node that references the entity representing the called
 * method.
 *
 * @param irg  the graph
 * @param size maximum function size
 *
 * The size argument is a rough measure for the code size of the method:
 * Methods where the obstack containing the firm graph is smaller than
 * size are inlined.  Further only a limited number of calls are inlined.
 * If the method contains more than 1024 inlineable calls none will be
 * inlined.
 * Inlining is only performed if flags `optimize' and `inlining' are set.
 * The graph may not be in state phase_building.
 * It is recommended to call local_optimize_graph() after inlining as this
 * function leaves a set of obscure Tuple nodes, e.g. a Proj-Tuple-Jmp
 * combination as control flow operation.
 */
FIRM_API void inline_small_irgs(ir_graph *irg, int size);

/**
 * Creates an ir_graph pass for inline_small_irgs().
 *
 * @param name   the name of this pass or NULL
 * @param size   maximum function size
 *
 * @return  the newly created ir_graph pass
 */
FIRM_API ir_graph_pass_t *inline_small_irgs_pass(const char *name, int size);

/**
 * Inlineing with a different heuristic than inline_small_irgs().
 *
 * Inlines leave functions.  If inlining creates new leave
 * function inlines these, too. (If g calls f, and f calls leave h,
 * h is first inlined in f and then f in g.)
 *
 * Then inlines all small functions (this is not recursive).
 *
 * For a heuristic this inlining uses firm node counts.  It does
 * not count auxiliary nodes as Proj, Tuple, End, Start, Id, Sync.
 * If the ignore_runtime flag is set, calls to functions marked with the
 * mtp_property_runtime property are ignored.
 *
 * @param maxsize         Do not inline any calls if a method has more than
 *                        maxsize firm nodes.  It may reach this limit by
 *                        inlining.
 * @param leavesize       Inline leave functions if they have less than leavesize
 *                        nodes.
 * @param size            Inline all function smaller than size.
 * @param ignore_runtime  count a function only calling runtime functions as
 *                        leave
 */
FIRM_API void inline_leave_functions(unsigned maxsize, unsigned leavesize,
                                     unsigned size, int ignore_runtime);

/**
 * Creates an ir_prog pass for inline_leave_functions().
 *
 * @param name            the name of this pass or NULL
 * @param maxsize         Do not inline any calls if a method has more than
 *                        maxsize firm nodes.  It may reach this limit by
 *                        inlining.
 * @param leavesize       Inline leave functions if they have less than leavesize
 *                        nodes.
 * @param size            Inline all function smaller than size.
 * @param ignore_runtime  count a function only calling runtime functions as
 *                        leave
 *
 * @return  the newly created ir_prog pass
 */
FIRM_API ir_prog_pass_t *inline_leave_functions_pass(const char *name,
		unsigned maxsize, unsigned leavesize, unsigned size,
		int ignore_runtime);

typedef void (*opt_ptr)(ir_graph *irg);

/**
 * Heuristic inliner. Calculates a benefice value for every call and inlines
 * those calls with a value higher than the threshold.
 *
 * @param maxsize             Do not inline any calls if a method has more than
 *                            maxsize firm nodes.  It may reach this limit by
 *                            inlining.
 * @param inline_threshold    inlining threshold
 * @param after_inline_opt    optimizations performed immediately after inlining
 *                            some calls
 */
FIRM_API void inline_functions(unsigned maxsize, int inline_threshold,
                               opt_ptr after_inline_opt);

/**
 * Creates an ir_prog pass for inline_functions().
 *
 * @param name               the name of this pass or NULL
 * @param maxsize            Do not inline any calls if a method has more than
 *                           maxsize firm nodes.  It may reach this limit by
 *                           inlineing.
 * @param inline_threshold   inlining threshold
 * @param after_inline_opt   a function that is called after inlining a
 *                           procedure. You should run fast local optimisations
 *                           here which cleanup the graph before further
 *                           inlining
 *
 * @return  the newly created ir_prog pass
 */
FIRM_API ir_prog_pass_t *inline_functions_pass(const char *name,
		unsigned maxsize, int inline_threshold, opt_ptr after_inline_opt);

/**
 * Combines congruent blocks into one.
 *
 * @param irg   The IR-graph to optimize.
 *
 * @return non-zero if the graph was transformed
 */
FIRM_API int shape_blocks(ir_graph *irg);

/**
 * Creates an ir_graph pass for shape_blocks().
 *
 * @param name   the name of this pass or NULL
 *
 * @return  the newly created ir_graph pass
 */
FIRM_API ir_graph_pass_t *shape_blocks_pass(const char *name);

/**
 * Perform loop inversion on a given graph.
 * Loop inversion transforms a head controlled loop (like while(...) {} and
 * for(...) {}) into a foot controlled loop (do {} while(...)).
 */
FIRM_API void do_loop_inversion(ir_graph *irg);

/**
 * Perform loop unrolling on a given graph.
 * Loop unrolling multiplies the number loop completely by a number found
 * through a heuristic.
 */
FIRM_API void do_loop_unrolling(ir_graph *irg);

/**
 * Perform loop peeling on a given graph.
 */
FIRM_API void do_loop_peeling(ir_graph *irg);

/**
 * Creates an ir_graph pass for loop inversion.
 *
 * @param name     the name of this pass or NULL
 *
 * @return  the newly created ir_graph pass
 */
FIRM_API ir_graph_pass_t *loop_inversion_pass(const char *name);

/**
 * Creates an ir_graph pass for loop unrolling.
 *
 * @param name     the name of this pass or NULL
 *
 * @return  the newly created ir_graph pass
 */
FIRM_API ir_graph_pass_t *loop_unroll_pass(const char *name);

/**
 * Creates an ir_graph pass for loop peeling.
 *
 * @param name     the name of this pass or NULL
 *
 * @return  the newly created ir_graph pass
 */
FIRM_API ir_graph_pass_t *loop_peeling_pass(const char *name);

typedef ir_type *(*get_Alloc_func)(ir_node *n);
/** Set a new get_Alloc_func and returns the old one. */
FIRM_API get_Alloc_func firm_set_Alloc_func(get_Alloc_func newf);

/**
 * Creates an ir_graph pass for set_vrp_data()
 *
 * @param name The name of this pass or NULL
 *
 * @return the newly created ir_graph pass
 */
FIRM_API ir_graph_pass_t *set_vrp_pass(const char *name);

/**
 * Removes all entities which are unused.
 *
 * Unused entities have ir_visibility_local and are not used directly or
 * indirectly through entities/code visible outside the compilation unit.
 * This is usually conservative than gc_irgs, but does not respect properties
 * of object-oriented programs.
 */
FIRM_API void garbage_collect_entities(void);

/** Pass for garbage_collect_entities */
FIRM_API ir_prog_pass_t *garbage_collect_entities_pass(const char *name);

/**
 * Performs dead node elimination by copying the ir graph to a new obstack.
 *
 *  The major intention of this pass is to free memory occupied by
 *  dead nodes and outdated analyzes information.  Further this
 *  function removes Bad predecessors from Blocks and the corresponding
 *  inputs to Phi nodes.  This opens optimization potential for other
 *  optimizations.  Further this phase reduces dead Block<->Jmp
 *  self-cycles to Bad nodes.
 *
 *  Dead_node_elimination is only performed if options `optimize' and
 *  `opt_dead_node_elimination' are set.  The graph may
 *  not be in state phase_building.  The outs datastructure is freed,
 *  the outs state set to outs_none.  Backedge information is conserved.
 *  Removes old attributes of nodes.  Sets link field to NULL.
 *  Callee information must be freed (irg_callee_info_none).
 *
 * @param irg  The graph to be optimized.
 */
FIRM_API void dead_node_elimination(ir_graph *irg);

/**
 * Creates an ir_graph pass for dead_node_elimination().
 *
 * @param name     the name of this pass or NULL
 *
 * @return  the newly created ir_graph pass
 */
FIRM_API ir_graph_pass_t *dead_node_elimination_pass(const char *name);

/**
 * Inlines a method at the given call site.
 *
 *  Removes the call node and splits the basic block the call node
 *  belongs to.  Inserts a copy of the called graph between these nodes.
 *  Assumes that call is a Call node in current_ir_graph and that
 *  the type in the Call nodes type attribute is the same as the
 *  type of the called graph.
 *  Further it assumes that all Phi nodes in a block of current_ir_graph
 *  are assembled in a "link" list in the link field of the corresponding
 *  block nodes.  Further assumes that all Proj nodes are in a "link" list
 *  in the nodes producing the tuple.  (This is only an optical feature
 *  for the graph.)  Conserves this feature for the old
 *  nodes of the graph.  This precondition can be established by a call to
 *  collect_phisprojs(), see irgmod.h.
 *  As dead_node_elimination this function reduces dead Block<->Jmp
 *  self-cycles to Bad nodes.
 *
 *  Called_graph must be unequal to current_ir_graph.   Will not inline
 *  if they are equal.
 *  Sets visited masterflag in current_ir_graph to the max of the flag in
 *  current and called graph.
 *  Assumes that both, the called and the calling graph are in state
 *  "op_pin_state_pinned".
 *  It is recommended to call local_optimize_graph() after inlining as this
 *  function leaves a set of obscure Tuple nodes, e.g. a Proj-Tuple-Jmp
 *  combination as control flow operation.
 *
 *  @param call          the call node that should be inlined
 *  @param called_graph  the IR-graph that is called at call
 *
 *  @return zero if method could not be inlined (recursion for instance),
 *          non-zero if all went ok
 */
FIRM_API int inline_method(ir_node *call, ir_graph *called_graph);

/**
 * Code Placement.
 *
 * Pins all floating nodes to a block where they
 * will be executed only if needed.   Depends on the flag opt_global_cse.
 * Graph may not be in phase_building.  Does not schedule control dead
 * code.  Uses dominator information which it computes if the irg is not
 * in state dom_consistent.  Destroys the out information as it moves nodes
 * to other blocks.  Optimizes Tuples in Control edges.
 *
 * Call remove_critical_cf_edges() before place_code().  This normalizes
 * the control flow graph so that for all operations a basic block exists
 * where they can be optimally placed.
 */
FIRM_API void place_code(ir_graph *irg);

/**
 * Creates an ir_graph pass for place_code().
 * This pass enables GCSE, runs optimize_graph_df() and finally
 * place_code();
 *
 * @param name     the name of this pass or NULL
 *
 * @return  the newly created ir_graph pass
 */
FIRM_API ir_graph_pass_t *place_code_pass(const char *name);

/**
 * Determine information about the values of nodes and perform simplifications
 * using this information.  This optimization performs a data-flow analysis to
 * find the minimal fixpoint.
 */
FIRM_API void fixpoint_vrp(ir_graph*);

/**
 * Creates an ir_graph pass for fixpoint_vrp().
 * This pass dDetermines information about the values of nodes
 * and perform simplifications using this information.
 * This optimization performs a data-flow analysis to
 * find the minimal fixpoint.
 *
 * @param name     the name of this pass or NULL
 *
 * @return  the newly created ir_graph pass
 */
FIRM_API ir_graph_pass_t *fixpoint_vrp_irg_pass(const char *name);

/**
 * Check, if the value of a node is != 0.
 *
 * This is a often needed case, so we handle here Confirm
 * nodes too.
 *
 * @param n        a node representing the value
 * @param confirm  if n is confirmed to be != 0, returns
 *                 the the Confirm-node, else NULL
 */
FIRM_API int value_not_zero(const ir_node *n, ir_node_cnst_ptr *confirm);

/**
 * Check, if the value of a node cannot represent a NULL pointer.
 *
 * - If option sel_based_null_check_elim is enabled, all
 *   Sel nodes can be skipped.
 * - A SymConst(entity) is NEVER a NULL pointer
 * - A Const != NULL is NEVER a NULL pointer
 * - Confirms are evaluated
 *
 * @param n        a node representing the value
 * @param confirm  if n is confirmed to be != NULL, returns
 *                 the the Confirm-node, else NULL
 */
FIRM_API int value_not_null(const ir_node *n, ir_node_cnst_ptr *confirm);

/**
 * Check, if the value of a node can be confirmed >= 0 or <= 0,
 * If the mode of the value did not honor signed zeros, else
 * check for >= 0 or < 0.
 *
 * @param n  a node representing the value
 */
FIRM_API ir_value_classify_sign classify_value_sign(ir_node *n);

/**
 * Return the value of a Cmp if one or both predecessors
 * are Confirm nodes.
 *
 * @param cmp       the compare node that will be evaluated
 * @param left      the left operand of the Cmp
 * @param right     the right operand of the Cmp
 * @param relation  the compare relation
 */
FIRM_API ir_tarval *computed_value_Cmp_Confirm(
	const ir_node *cmp, ir_node *left, ir_node *right, ir_relation relation);

<<<<<<< HEAD
/**
 * Convert a firm graph to vfirm graph.
 *
 * @param irg    The firm graph to convert.
 */
FIRM_API void vf_construct(ir_graph *irg);

/**
 * Convert a vfirm graph to a firm graph.
 *
 * @param irg    The vfirm graph to convert.
 */
FIRM_API void vf_destruct(ir_graph *irg);
=======
typedef ir_entity *(*compilerlib_entity_creator_t)(ident *id, ir_type *mt);
/**
 * Set the compilerlib entity creation callback that is used to create
 * compilerlib function entities.
 *
 * @param cb  the new compilerlib entity creation callback
 */
FIRM_API void set_compilerlib_entity_creator(compilerlib_entity_creator_t c);

/**
 * Get the compilerlib entity creation callback.
 */
FIRM_API compilerlib_entity_creator_t get_compilerlib_entity_creator(void);

/**
 * Construct the entity for a given function using the current compilerlib
 * entity creation callback.
 *
 * @param id  the identifier of the compilerlib function
 * @param mt  the method type of the compilerlib function
 */
FIRM_API ir_entity *create_compilerlib_entity(ident *id, ir_type *mt);
>>>>>>> 313666a9

#include "end.h"

#endif<|MERGE_RESOLUTION|>--- conflicted
+++ resolved
@@ -1082,7 +1082,6 @@
 FIRM_API ir_tarval *computed_value_Cmp_Confirm(
 	const ir_node *cmp, ir_node *left, ir_node *right, ir_relation relation);
 
-<<<<<<< HEAD
 /**
  * Convert a firm graph to vfirm graph.
  *
@@ -1096,7 +1095,7 @@
  * @param irg    The vfirm graph to convert.
  */
 FIRM_API void vf_destruct(ir_graph *irg);
-=======
+
 typedef ir_entity *(*compilerlib_entity_creator_t)(ident *id, ir_type *mt);
 /**
  * Set the compilerlib entity creation callback that is used to create
@@ -1119,7 +1118,6 @@
  * @param mt  the method type of the compilerlib function
  */
 FIRM_API ir_entity *create_compilerlib_entity(ident *id, ir_type *mt);
->>>>>>> 313666a9
 
 #include "end.h"
 
